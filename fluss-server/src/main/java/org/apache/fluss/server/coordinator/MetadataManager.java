--- conflicted
+++ resolved
@@ -83,17 +83,6 @@
     private final int maxBucketNum;
     private final LakeCatalogDynamicLoader lakeCatalogDynamicLoader;
 
-<<<<<<< HEAD
-=======
-    public static final Set<String> SENSITIVE_TABLE_OPTIONS = new HashSet<>();
-
-    static {
-        SENSITIVE_TABLE_OPTIONS.add("password");
-        SENSITIVE_TABLE_OPTIONS.add("secret");
-        SENSITIVE_TABLE_OPTIONS.add("key");
-    }
-
->>>>>>> 49ce39d7
     /**
      * Creates a new metadata manager.
      *
