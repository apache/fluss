--- conflicted
+++ resolved
@@ -47,14 +47,11 @@
             return CompactedKeyEncoder.createKeyEncoder(rowType, keyFields);
         } else if (lakeFormat == DataLakeFormat.PAIMON) {
             return new PaimonKeyEncoder(rowType, keyFields);
-<<<<<<< HEAD
         } else if (lakeFormat == DataLakeFormat.LANCE) {
             // use default compacted key encoder
             return CompactedKeyEncoder.createKeyEncoder(rowType, keyFields);
-=======
         } else if (lakeFormat == DataLakeFormat.ICEBERG) {
             return new IcebergKeyEncoder(rowType, keyFields);
->>>>>>> c80d149b
         } else {
             throw new UnsupportedOperationException("Unsupported datalake format: " + lakeFormat);
         }
