<?xml version="1.0" encoding="UTF-8"?>
<!--
 Licensed to the Apache Software Foundation (ASF) under one
 or more contributor license agreements.  See the NOTICE file
 distributed with this work for additional information
 regarding copyright ownership.  The ASF licenses this file
 to you under the Apache License, Version 2.0 (the
 "License"); you may not use this file except in compliance
 with the License.  You may obtain a copy of the License at

      http://www.apache.org/licenses/LICENSE-2.0

 Unless required by applicable law or agreed to in writing, software
 distributed under the License is distributed on an "AS IS" BASIS,
 WITHOUT WARRANTIES OR CONDITIONS OF ANY KIND, either express or implied.
 See the License for the specific language governing permissions and
 limitations under the License.
-->
<project xmlns="http://maven.apache.org/POM/4.0.0"
         xmlns:xsi="http://www.w3.org/2001/XMLSchema-instance"
         xsi:schemaLocation="http://maven.apache.org/POM/4.0.0 http://maven.apache.org/xsd/maven-4.0.0.xsd">
    <modelVersion>4.0.0</modelVersion>
    <parent>
        <groupId>org.apache.fluss</groupId>
        <artifactId>fluss</artifactId>
        <version>0.9-SNAPSHOT</version>
    </parent>

    <artifactId>fluss-test-coverage</artifactId>
    <packaging>jar</packaging>
    <name>Fluss : Test Code Coverage</name>
    <description>Module for aggregating code coverage across all modules.</description>

    <dependencies>
        <!-- All Fluss modules which should report code coverage -->
        <dependency>
            <groupId>org.apache.fluss</groupId>
            <artifactId>fluss-client</artifactId>
            <version>${project.version}</version>
            <scope>compile</scope>
        </dependency>

        <dependency>
            <groupId>org.apache.fluss</groupId>
            <artifactId>fluss-common</artifactId>
            <version>${project.version}</version>
            <scope>compile</scope>
        </dependency>

        <dependency>
            <groupId>org.apache.fluss</groupId>
            <artifactId>fluss-rpc</artifactId>
            <version>${project.version}</version>
            <scope>compile</scope>
        </dependency>

        <dependency>
            <groupId>org.apache.fluss</groupId>
            <artifactId>fluss-server</artifactId>
            <version>${project.version}</version>
            <scope>compile</scope>
        </dependency>

        <dependency>
            <groupId>org.apache.fluss</groupId>
            <artifactId>fluss-flink-common</artifactId>
            <version>${project.version}</version>
            <scope>compile</scope>
        </dependency>

        <dependency>
            <groupId>org.apache.fluss</groupId>
            <artifactId>fluss-flink-2.2</artifactId>
            <version>${project.version}</version>
            <scope>compile</scope>
        </dependency>


        <dependency>
            <groupId>org.apache.fluss</groupId>
            <artifactId>fluss-flink-1.20</artifactId>
            <version>${project.version}</version>
            <scope>compile</scope>
        </dependency>

        <dependency>
            <groupId>org.apache.fluss</groupId>
            <artifactId>fluss-flink-1.19</artifactId>
            <version>${project.version}</version>
            <scope>compile</scope>
        </dependency>

        <dependency>
            <groupId>org.apache.fluss</groupId>
            <artifactId>fluss-flink-1.18</artifactId>
            <version>${project.version}</version>
            <scope>compile</scope>
        </dependency>
    </dependencies>

    <profiles>
        <profile>
            <id>test-core</id>
            <build>
                <plugins>
                    <!-- required by jacoco for the goal: check to work -->
                    <plugin>
                        <groupId>org.apache.maven.plugins</groupId>
                        <artifactId>maven-resources-plugin</artifactId>
                        <executions>
                            <execution>
                                <id>copy-class-files</id>
                                <phase>generate-resources</phase>
                                <goals>
                                    <goal>copy-resources</goal>
                                </goals>
                                <configuration>
                                    <overwrite>false</overwrite>
                                    <resources>
                                        <resource>
                                            <directory>${project.basedir}/../</directory>
                                            <includes>
                                                <include>**/target/classes/**</include>
                                            </includes>
                                            <excludes>
                                                <exclude>fluss-test-coverage/**</exclude>
                                                <exclude>fluss-test-utils/**</exclude>
                                                <exclude>fluss-flink/**</exclude>
                                                <exclude>fluss-spark/**</exclude>
                                                <exclude>fluss-lake/**</exclude>
                                            </excludes>
                                        </resource>
                                    </resources>
                                    <outputDirectory>${project.build.directory}/classes</outputDirectory>
                                </configuration>
                            </execution>
                        </executions>
                    </plugin>
                </plugins>
            </build>
        </profile>

        <profile>
            <id>test-flink</id>
            <build>
                <plugins>
                    <!-- required by jacoco for the goal: check to work -->
                    <plugin>
                        <groupId>org.apache.maven.plugins</groupId>
                        <artifactId>maven-resources-plugin</artifactId>
                        <executions>
                            <execution>
                                <id>copy-class-files</id>
                                <phase>generate-resources</phase>
                                <goals>
                                    <goal>copy-resources</goal>
                                </goals>
                                <configuration>
                                    <overwrite>false</overwrite>
                                    <resources>
                                        <resource>
                                            <directory>${project.basedir}/../</directory>
                                            <includes>
                                                <include>fluss-flink/**/target/classes/**</include>
                                            </includes>
                                            <excludes>
                                                <exclude>fluss-test-coverage/**</exclude>
                                                <exclude>fluss-test-utils/**</exclude>
                                                <!-- exclude adapter classes to avoid Jacoco error: "Can't add different class with same name" -->
                                                <exclude>fluss-flink/**/target/classes/org/apache/fluss/flink/adapter/**</exclude>
                                            </excludes>
                                        </resource>
                                    </resources>
                                    <outputDirectory>${project.build.directory}/classes</outputDirectory>
                                </configuration>
                            </execution>
                        </executions>
                    </plugin>
                </plugins>
            </build>
        </profile>

        <profile>
            <id>test-spark3</id>
            <build>
                <plugins>
                    <!-- required by jacoco for the goal: check to work -->
                    <plugin>
                        <groupId>org.apache.maven.plugins</groupId>
                        <artifactId>maven-resources-plugin</artifactId>
                        <executions>
                            <execution>
                                <id>copy-class-files</id>
                                <phase>generate-resources</phase>
                                <goals>
                                    <goal>copy-resources</goal>
                                </goals>
                                <configuration>
                                    <overwrite>false</overwrite>
                                    <resources>
                                        <resource>
                                            <directory>${project.basedir}/../</directory>
                                            <includes>
                                                <include>fluss-spark/**/target/classes/**</include>
                                            </includes>
                                            <excludes>
                                                <exclude>fluss-test-coverage/**</exclude>
                                                <exclude>fluss-test-utils/**</exclude>
                                            </excludes>
                                        </resource>
                                    </resources>
                                    <outputDirectory>${project.build.directory}/classes</outputDirectory>
                                </configuration>
                            </execution>
                        </executions>
                    </plugin>
                </plugins>
            </build>
        </profile>

        <profile>
            <id>test-lake</id>
            <build>
                <plugins>
                    <!-- required by jacoco for the goal: check to work -->
                    <plugin>
                        <groupId>org.apache.maven.plugins</groupId>
                        <artifactId>maven-resources-plugin</artifactId>
                        <executions>
                            <execution>
                                <id>copy-class-files</id>
                                <phase>generate-resources</phase>
                                <goals>
                                    <goal>copy-resources</goal>
                                </goals>
                                <configuration>
                                    <overwrite>false</overwrite>
                                    <resources>
                                        <resource>
                                            <directory>${project.basedir}/../</directory>
                                            <includes>
                                                <include>fluss-lake/**/target/classes/**</include>
                                                <include>fluss-flink/fluss-flink-1.19/**/target/classes/**</include>
                                                <include>fluss-flink/fluss-flink-1.18/**/target/classes/**</include>
                                            </includes>
                                            <excludes>
                                                <exclude>fluss-test-coverage/**</exclude>
                                                <exclude>fluss-test-utils/**</exclude>
                                                <!-- exclude adapter classes to avoid Jacoco error: "Can't add different class with same name" -->
                                                <exclude>fluss-flink/**/target/classes/org/apache/fluss/flink/adapter/**</exclude>
                                            </excludes>
                                        </resource>
                                    </resources>
                                    <outputDirectory>${project.build.directory}/classes</outputDirectory>
                                </configuration>
                            </execution>
                        </executions>
                    </plugin>
                </plugins>
            </build>
        </profile>
    </profiles>

    <build>

        <plugins>


            <!-- test code coverage aggregated from all modules -->
            <plugin>
                <groupId>org.jacoco</groupId>
                <artifactId>jacoco-maven-plugin</artifactId>
                <configuration>
                    <excludes>
                        <exclude>**/META-INF/**</exclude>
                    </excludes>
                </configuration>
                <executions>
                    <execution>
                        <phase>verify</phase>
                        <goals>
                            <goal>report-aggregate</goal>
                        </goals>
                        <configuration>
                            <dataFileIncludes>
                                <dataFileInclude>**/target/jacoco.exec</dataFileInclude>
                            </dataFileIncludes>
                            <outputDirectory>${project.reporting.outputDirectory}/jacoco-aggregate
                            </outputDirectory>
                        </configuration>
                    </execution>

                    <execution>
                        <id>merge-results-data</id>
                        <phase>verify</phase>
                        <goals>
                            <goal>merge</goal>
                        </goals>
                        <configuration>
                            <fileSets>
                                <fileSet>
                                    <directory>${project.basedir}/../</directory>
                                    <includes>
                                        <include>**/target/jacoco.exec</include>
                                    </includes>
                                </fileSet>
                            </fileSets>
                            <destFile>${project.basedir}/target/jacoco-aggregate.exec</destFile>
                        </configuration>
                    </execution>

                    <execution>
                        <id>jacoco-check</id>
                        <goals>
                            <goal>check</goal>
                        </goals>
                        <configuration>
                            <dataFile>${project.basedir}/target/jacoco-aggregate.exec</dataFile>
                            <rules>
                                <rule>
                                    <element>CLASS</element>
                                    <limits>
                                        <limit>
                                            <counter>LINE</counter>
                                            <value>COVEREDRATIO</value>
                                            <minimum>70%</minimum>
                                        </limit>
                                    </limits>
                                    <excludes>
                                        <exclude>org.apache.fluss.spark.*</exclude>
                                        <exclude>org.apache.spark.sql.*</exclude>
                                        <exclude>org.apache.fluss.protogen.*</exclude>
                                        <exclude>org.apache.fluss.memory.*</exclude>
                                        <exclude>org.apache.fluss.utils.*</exclude>
                                        <exclude>org.apache.fluss.exception.*</exclude>
                                        <exclude>org.apache.fluss.row.arrow.*</exclude>
                                        <exclude>
                                            org.apache.fluss.row.columnar.BytesColumnVector.Bytes
                                        </exclude>
                                        <exclude>org.apache.fluss.row.encode.RowEncoder</exclude>
                                        <exclude>org.apache.fluss.row.encode.KeyEncoder</exclude>
                                        <exclude>org.apache.fluss.table.*</exclude>
                                        <exclude>org.apache.fluss.record.*</exclude>
                                        <exclude>org.apache.fluss.kv.*</exclude>
                                        <exclude>org.apache.fluss.io.*</exclude>
                                        <exclude>org.apache.fluss.bucketing.BucketingFunction</exclude>
                                        <exclude>org.apache.fluss.server.ServerBase</exclude>
                                        <exclude>org.apache.fluss.server.utils.ShutdownHookUtil
                                        </exclude>
                                        <exclude>org.apache.fluss.fs.FSData*StreamWrapper
                                        </exclude>
                                        <exclude>
                                            org.apache.fluss.server.tablet.TabletServerGateway
                                        </exclude>
                                        <exclude>org.apache.fluss.client.*</exclude>
                                        <exclude>org.apache.fluss.server.*</exclude>
                                        <exclude>org.apache.fluss.replica.*</exclude>
                                        <exclude>org.apache.fluss.api.*</exclude>
                                        <exclude>org.apache.fluss.rpc.*</exclude>
                                        <exclude>org.apache.fluss.metadata.*</exclude>
                                        <exclude>org.apache.fluss.cluster.*</exclude>
                                        <exclude>org.apache.fluss.Bucket</exclude>
                                        <exclude>org.apache.fluss.remote.*</exclude>
                                        <exclude>org.apache.fluss.compression.*</exclude>
                                        <exclude>
                                            org.apache.fluss.security.auth.sasl.plain.PlainSaslServer.PlainSaslServerFactory
                                        </exclude>
                                        <exclude>org.apache.fluss.security.auth.ServerAuthenticator</exclude>
                                        <exclude>org.apache.fluss.config.cluster.AlterConfig</exclude>
<<<<<<< HEAD
                                        <exclude>org.apache.fluss.security.auth.sasl.jaas.DefaultLogin.KerberosRefreshThread</exclude>
=======
                                        <!-- can be removed once we upgrade arrow to 16.0+ -->
                                        <exclude>org.apache.fluss.shaded.arrow.org.apache.arrow.vector.util.*</exclude>
>>>>>>> 6868157a
                                        <!-- start exclude for flink-connector -->
                                        <exclude>org.apache.fluss.flink.utils.*</exclude>
                                        <exclude>org.apache.fluss.flink.source.*
                                        </exclude>
                                        <exclude>
                                            org.apache.fluss.flink.source.FlinkTableSource.*
                                        </exclude>
                                        <exclude>
                                            org.apache.fluss.flink.source.split.HybridSnapshotLogSplitState
                                        </exclude>
                                        <exclude>
                                            org.apache.fluss.flink.source.split.LogSplitState
                                        </exclude>
                                        <exclude>
                                            org.apache.fluss.flink.source.state.SourceEnumeratorState
                                        </exclude>
                                        <exclude>
                                            org.apache.fluss.flink.source.event.PartitionBucketsUnsubscribedEvent
                                        </exclude>
                                        <exclude>
                                            org.apache.fluss.flink.source.emitter.FlinkRecordEmitter
                                        </exclude>
                                        <exclude>
                                            org.apache.fluss.flink.source.reader.FlinkSourceReader
                                        </exclude>
                                        <exclude>org.apache.fluss.flink.sink.*</exclude>
                                        <exclude>
                                            org.apache.fluss.flink.metrics.*
                                        </exclude>
                                        <!-- end exclude for flink-connector -->
                                        <!-- exclude flink 1.18 compatibility class for sink -->
                                        <exclude>org.apache.flink.streaming.api.functions.sink.v2.*</exclude>
                                        <exclude>org.apache.fluss.fs.hdfs.HdfsPlugin
                                        </exclude>
                                        <exclude>org.apache.fluss.fs.hdfs.HdfsSecurityTokenReceiver</exclude>
                                        <exclude>org.apache.fluss.fs.oss.*</exclude>
                                        <exclude>org.apache.fluss.fs.s3.*</exclude>
                                        <exclude>org.apache.fluss.fs.obs.*</exclude>
                                        <exclude>com.amazonaws.services.s3.model.transform.XmlResponsesSaxParser*
                                        </exclude>
                                        <exclude>org.apache.fluss.rocksdb.RocksIteratorWrapper
                                        </exclude>
                                        <exclude>org.apache.fluss.plugin.PluginUtils</exclude>
                                        <!-- start exclude for metric -->
                                        <exclude>org.apache.fluss.metrics.*</exclude>
                                        <!-- end exclude for metric -->
                                        <exclude>org.apache.fluss.flink.lake.*</exclude>
                                        <exclude>org.apache.fluss.kafka.*</exclude>
                                        <!-- exclude for fluss-ci-tools -->
                                        <exclude>org.apache.fluss.tools.ci.*</exclude>
                                        <!-- end exclude for predicate -->
                                        <exclude>org.apache.fluss.predicate.*</exclude>
                                        <!-- end exclude for lake source -->
                                        <exclude>org.apache.fluss.lake.source.*</exclude>
                                        <!-- exclude for dummy class -->
                                        <exclude>org.apache.fluss.dist.DummyClass</exclude>
                                        <exclude>org.apache.fluss.flink.DummyClass120</exclude>
                                        <exclude>org.apache.fluss.lake.batch.ArrowRecordBatch</exclude>
                                        <exclude>org.apache.fluss.lake.committer.CommittedLakeSnapshot</exclude>
                                        <exclude>org.apache.fluss.lake.paimon.utils.FlussDataTypeToPaimonDataType</exclude>
                                        <!-- start exclude for lake lance -->
                                        <exclude>org.apache.fluss.lake.lance.*</exclude>
                                        <!-- temporarily exclude iceberg -->
                                        <exclude>org.apache.fluss.lake.iceberg.*</exclude>
                                        <exclude>org.apache.fluss.row.encode.iceberg.*</exclude>
                                        <exclude>org.apache.fluss.bucketing.IcebergBucketingFunction</exclude>
                                        <!-- start exclude for flink tiering service -->
                                        <exclude>org.apache.fluss.flink.tiering.source.TieringSourceOptions</exclude>
                                        <exclude>org.apache.fluss.flink.tiering.source.TieringSource.Builder</exclude>
                                        <exclude>org.apache.fluss.flink.tiering.source.TieringSource</exclude>
                                        <exclude>
                                            org.apache.fluss.flink.tiering.source.enumerator.TieringSourceEnumerator
                                        </exclude>
                                        <exclude>
                                            org.apache.fluss.flink.tiering.source.enumerator.TieringSourceEnumerator.HeartBeatHelper
                                        </exclude>
                                        <exclude>org.apache.fluss.flink.tiering.source.TieringWriterInitContext
                                        </exclude>
                                        <exclude>org.apache.fluss.flink.tiering.source.TieringSourceReader</exclude>
                                        <exclude>org.apache.fluss.flink.tiering.source.TableBucketWriteResultEmitter
                                        </exclude>
                                        <exclude>
                                            org.apache.fluss.flink.tiering.source.TableBucketWriteResultTypeInfo*
                                        </exclude>
                                        <exclude>
                                            org.apache.fluss.flink.tiering.committer.TieringCommitOperatorFactory
                                        </exclude>
                                        <exclude>org.apache.fluss.flink.tiering.committer.CommittableMessageTypeInfo*
                                        </exclude>
                                        <exclude>
                                            org.apache.fluss.flink.tiering.committer.TieringCommitterInitContext
                                        </exclude>
                                        <exclude>
                                            org.apache.fluss.flink.tiering.LakeTieringJobBuilder
                                        </exclude>
                                        <exclude>org.apache.fluss.flink.tiering.FlussLakeTieringEntrypoint</exclude>
                                        <!-- end exclude for flink tiering service -->
                                        <!-- exclude flink compatibility class for catalogs -->
                                        <exclude>org.apache.flink.table.catalog.*</exclude>
                                    </excludes>
                                </rule>
                            </rules>
                        </configuration>
                    </execution>
                </executions>
            </plugin>

            <plugin>
                <groupId>org.apache.maven.plugins</groupId>
                <artifactId>maven-deploy-plugin</artifactId>
                <configuration>
                    <skip>true</skip>
                </configuration>
            </plugin>

        </plugins>
    </build>

</project><|MERGE_RESOLUTION|>--- conflicted
+++ resolved
@@ -367,12 +367,9 @@
                                         </exclude>
                                         <exclude>org.apache.fluss.security.auth.ServerAuthenticator</exclude>
                                         <exclude>org.apache.fluss.config.cluster.AlterConfig</exclude>
-<<<<<<< HEAD
                                         <exclude>org.apache.fluss.security.auth.sasl.jaas.DefaultLogin.KerberosRefreshThread</exclude>
-=======
                                         <!-- can be removed once we upgrade arrow to 16.0+ -->
                                         <exclude>org.apache.fluss.shaded.arrow.org.apache.arrow.vector.util.*</exclude>
->>>>>>> 6868157a
                                         <!-- start exclude for flink-connector -->
                                         <exclude>org.apache.fluss.flink.utils.*</exclude>
                                         <exclude>org.apache.fluss.flink.source.*
