<?xml version="1.0" encoding="UTF-8"?>
<!--
 Licensed to the Apache Software Foundation (ASF) under one
 or more contributor license agreements.  See the NOTICE file
 distributed with this work for additional information
 regarding copyright ownership.  The ASF licenses this file
 to you under the Apache License, Version 2.0 (the
 "License"); you may not use this file except in compliance
 with the License.  You may obtain a copy of the License at

      http://www.apache.org/licenses/LICENSE-2.0

 Unless required by applicable law or agreed to in writing, software
 distributed under the License is distributed on an "AS IS" BASIS,
 WITHOUT WARRANTIES OR CONDITIONS OF ANY KIND, either express or implied.
 See the License for the specific language governing permissions and
 limitations under the License.
-->
<project xmlns="http://maven.apache.org/POM/4.0.0"
         xmlns:xsi="http://www.w3.org/2001/XMLSchema-instance"
         xsi:schemaLocation="http://maven.apache.org/POM/4.0.0 http://maven.apache.org/xsd/maven-4.0.0.xsd">
    <modelVersion>4.0.0</modelVersion>
    <parent>
        <groupId>org.apache.fluss</groupId>
        <artifactId>fluss</artifactId>
        <version>0.8-SNAPSHOT</version>
    </parent>

    <artifactId>fluss-test-coverage</artifactId>
    <packaging>jar</packaging>
    <name>Fluss : Test Code Coverage</name>
    <description>Module for aggregating code coverage across all modules.</description>

    <dependencies>
        <!-- All Fluss modules which should report code coverage -->
        <dependency>
            <groupId>org.apache.fluss</groupId>
            <artifactId>fluss-client</artifactId>
            <version>${project.version}</version>
            <scope>compile</scope>
        </dependency>

        <dependency>
            <groupId>org.apache.fluss</groupId>
            <artifactId>fluss-common</artifactId>
            <version>${project.version}</version>
            <scope>compile</scope>
        </dependency>

        <dependency>
            <groupId>org.apache.fluss</groupId>
            <artifactId>fluss-rpc</artifactId>
            <version>${project.version}</version>
            <scope>compile</scope>
        </dependency>

        <dependency>
            <groupId>org.apache.fluss</groupId>
            <artifactId>fluss-server</artifactId>
            <version>${project.version}</version>
            <scope>compile</scope>
        </dependency>

        <dependency>
            <groupId>org.apache.fluss</groupId>
            <artifactId>fluss-flink-common</artifactId>
            <version>${project.version}</version>
            <scope>compile</scope>
        </dependency>

        <dependency>
            <groupId>org.apache.fluss</groupId>
            <artifactId>fluss-flink-2.1</artifactId>
            <version>${project.version}</version>
            <scope>compile</scope>
        </dependency>

        <dependency>
            <groupId>org.apache.fluss</groupId>
            <artifactId>fluss-flink-1.20</artifactId>
            <version>${project.version}</version>
            <scope>compile</scope>
        </dependency>

        <dependency>
            <groupId>org.apache.fluss</groupId>
            <artifactId>fluss-flink-1.19</artifactId>
            <version>${project.version}</version>
            <scope>compile</scope>
        </dependency>

        <dependency>
            <groupId>org.apache.fluss</groupId>
            <artifactId>fluss-flink-1.18</artifactId>
            <version>${project.version}</version>
            <scope>compile</scope>
        </dependency>
    </dependencies>

    <profiles>
        <profile>
            <id>test-core</id>
            <build>
                <plugins>
                    <!-- required by jacoco for the goal: check to work -->
                    <plugin>
                        <groupId>org.apache.maven.plugins</groupId>
                        <artifactId>maven-resources-plugin</artifactId>
                        <executions>
                            <execution>
                                <id>copy-class-files</id>
                                <phase>generate-resources</phase>
                                <goals>
                                    <goal>copy-resources</goal>
                                </goals>
                                <configuration>
                                    <overwrite>false</overwrite>
                                    <resources>
                                        <resource>
                                            <directory>${project.basedir}/../</directory>
                                            <includes>
                                                <include>**/target/classes/**</include>
                                            </includes>
                                            <excludes>
                                                <exclude>fluss-test-coverage/**</exclude>
                                                <exclude>fluss-test-utils/**</exclude>
                                                <exclude>fluss-flink/**</exclude>
                                                <exclude>fluss-lake/**</exclude>
                                            </excludes>
                                        </resource>
                                    </resources>
                                    <outputDirectory>${project.build.directory}/classes</outputDirectory>
                                </configuration>
                            </execution>
                        </executions>
                    </plugin>
                </plugins>
            </build>
        </profile>

        <profile>
            <id>test-flink</id>
            <build>
                <plugins>
                    <!-- required by jacoco for the goal: check to work -->
                    <plugin>
                        <groupId>org.apache.maven.plugins</groupId>
                        <artifactId>maven-resources-plugin</artifactId>
                        <executions>
                            <execution>
                                <id>copy-class-files</id>
                                <phase>generate-resources</phase>
                                <goals>
                                    <goal>copy-resources</goal>
                                </goals>
                                <configuration>
                                    <overwrite>false</overwrite>
                                    <resources>
                                        <resource>
                                            <directory>${project.basedir}/../</directory>
                                            <includes>
                                                <include>fluss-flink/**/target/classes/**</include>
                                            </includes>
                                            <excludes>
                                                <exclude>fluss-test-coverage/**</exclude>
                                                <exclude>fluss-test-utils/**</exclude>
                                                <!-- exclude adapter classes to avoid Jacoco error: "Can't add different class with same name" -->
                                                <exclude>fluss-flink/**/target/classes/org/apache/fluss/flink/adapter/**</exclude>
                                            </excludes>
                                        </resource>
                                    </resources>
                                    <outputDirectory>${project.build.directory}/classes</outputDirectory>
                                </configuration>
                            </execution>
                        </executions>
                    </plugin>
                </plugins>
            </build>
        </profile>

        <profile>
            <id>test-lake</id>
            <build>
                <plugins>
                    <!-- required by jacoco for the goal: check to work -->
                    <plugin>
                        <groupId>org.apache.maven.plugins</groupId>
                        <artifactId>maven-resources-plugin</artifactId>
                        <executions>
                            <execution>
                                <id>copy-class-files</id>
                                <phase>generate-resources</phase>
                                <goals>
                                    <goal>copy-resources</goal>
                                </goals>
                                <configuration>
                                    <overwrite>false</overwrite>
                                    <resources>
                                        <resource>
                                            <directory>${project.basedir}/../</directory>
                                            <includes>
                                                <include>fluss-lake/**/target/classes/**</include>
                                                <include>fluss-flink/fluss-flink-1.19/**/target/classes/**</include>
                                                <include>fluss-flink/fluss-flink-1.18/**/target/classes/**</include>
                                            </includes>
                                            <excludes>
                                                <exclude>fluss-test-coverage/**</exclude>
                                                <exclude>fluss-test-utils/**</exclude>
                                                <!-- exclude adapter classes to avoid Jacoco error: "Can't add different class with same name" -->
                                                <exclude>fluss-flink/**/target/classes/org/apache/fluss/flink/adapter/**</exclude>
                                            </excludes>
                                        </resource>
                                    </resources>
                                    <outputDirectory>${project.build.directory}/classes</outputDirectory>
                                </configuration>
                            </execution>
                        </executions>
                    </plugin>
                </plugins>
            </build>
        </profile>
    </profiles>

    <build>

        <plugins>


            <!-- test code coverage aggregated from all modules -->
            <plugin>
                <groupId>org.jacoco</groupId>
                <artifactId>jacoco-maven-plugin</artifactId>
                <configuration>
                    <excludes>
                        <exclude>**/META-INF/**</exclude>
                    </excludes>
                </configuration>
                <executions>
                    <execution>
                        <phase>verify</phase>
                        <goals>
                            <goal>report-aggregate</goal>
                        </goals>
                        <configuration>
                            <dataFileIncludes>
                                <dataFileInclude>**/target/jacoco.exec</dataFileInclude>
                            </dataFileIncludes>
                            <outputDirectory>${project.reporting.outputDirectory}/jacoco-aggregate
                            </outputDirectory>
                        </configuration>
                    </execution>

                    <execution>
                        <id>merge-results-data</id>
                        <phase>verify</phase>
                        <goals>
                            <goal>merge</goal>
                        </goals>
                        <configuration>
                            <fileSets>
                                <fileSet>
                                    <directory>${project.basedir}/../</directory>
                                    <includes>
                                        <include>**/target/jacoco.exec</include>
                                    </includes>
                                </fileSet>
                            </fileSets>
                            <destFile>${project.basedir}/target/jacoco-aggregate.exec</destFile>
                        </configuration>
                    </execution>

                    <execution>
                        <id>jacoco-check</id>
                        <goals>
                            <goal>check</goal>
                        </goals>
                        <configuration>
                            <dataFile>${project.basedir}/target/jacoco-aggregate.exec</dataFile>
                            <rules>
                                <rule>
                                    <element>CLASS</element>
                                    <limits>
                                        <limit>
                                            <counter>LINE</counter>
                                            <value>COVEREDRATIO</value>
                                            <minimum>70%</minimum>
                                        </limit>
                                    </limits>
                                    <excludes>
                                        <exclude>org.apache.fluss.protogen.*</exclude>
                                        <exclude>org.apache.fluss.memory.*</exclude>
                                        <exclude>org.apache.fluss.utils.*</exclude>
                                        <exclude>org.apache.fluss.exception.*</exclude>
                                        <exclude>org.apache.fluss.row.arrow.*</exclude>
                                        <exclude>
                                            org.apache.fluss.row.columnar.BytesColumnVector.Bytes
                                        </exclude>
                                        <exclude>org.apache.fluss.row.encode.RowEncoder</exclude>
                                        <exclude>org.apache.fluss.row.encode.KeyEncoder</exclude>
                                        <exclude>org.apache.fluss.table.*</exclude>
                                        <exclude>org.apache.fluss.record.*</exclude>
                                        <exclude>org.apache.fluss.kv.*</exclude>
                                        <exclude>org.apache.fluss.io.*</exclude>
                                        <exclude>org.apache.fluss.bucketing.BucketingFunction</exclude>
                                        <exclude>org.apache.fluss.server.ServerBase</exclude>
                                        <exclude>org.apache.fluss.server.utils.ShutdownHookUtil
                                        </exclude>
                                        <exclude>org.apache.fluss.fs.FSData*StreamWrapper
                                        </exclude>
                                        <exclude>
                                            org.apache.fluss.server.tablet.TabletServerGateway
                                        </exclude>
                                        <exclude>org.apache.fluss.client.*</exclude>
                                        <exclude>org.apache.fluss.server.*</exclude>
                                        <exclude>org.apache.fluss.replica.*</exclude>
                                        <exclude>org.apache.fluss.api.*</exclude>
                                        <exclude>org.apache.fluss.rpc.*</exclude>
                                        <exclude>org.apache.fluss.metadata.*</exclude>
                                        <exclude>org.apache.fluss.cluster.*</exclude>
                                        <exclude>org.apache.fluss.Bucket</exclude>
                                        <exclude>org.apache.fluss.remote.*</exclude>
                                        <exclude>org.apache.fluss.compression.*</exclude>
                                        <exclude>
                                            org.apache.fluss.security.auth.sasl.plain.PlainSaslServer.PlainSaslServerFactory
                                        </exclude>
                                        <exclude>org.apache.fluss.security.auth.ServerAuthenticator</exclude>
                                        <!-- start exclude for flink-connector -->
                                        <exclude>org.apache.fluss.flink.utils.*</exclude>
                                        <exclude>org.apache.fluss.flink.source.*
                                        </exclude>
                                        <exclude>
                                            org.apache.fluss.flink.source.FlinkTableSource.*
                                        </exclude>
                                        <exclude>
                                            org.apache.fluss.flink.source.split.HybridSnapshotLogSplitState
                                        </exclude>
                                        <exclude>
                                            org.apache.fluss.flink.source.split.LogSplitState
                                        </exclude>
                                        <exclude>
                                            org.apache.fluss.flink.source.state.SourceEnumeratorState
                                        </exclude>
                                        <exclude>
                                            org.apache.fluss.flink.source.event.PartitionBucketsUnsubscribedEvent
                                        </exclude>
                                        <exclude>
                                            org.apache.fluss.flink.source.emitter.FlinkRecordEmitter
                                        </exclude>
                                        <exclude>
                                            org.apache.fluss.flink.source.reader.FlinkSourceReader
                                        </exclude>
                                        <exclude>org.apache.fluss.flink.sink.*</exclude>
                                        <exclude>
                                            org.apache.fluss.flink.metrics.*
                                        </exclude>
                                        <!-- end exclude for flink-connector -->
                                        <exclude>org.apache.fluss.fs.hdfs.HadoopFsPlugin
                                        </exclude>
                                        <exclude>org.apache.fluss.fs.hdfs.HadoopSecurityTokenReceiver</exclude>
                                        <exclude>org.apache.fluss.fs.oss.*</exclude>
                                        <exclude>org.apache.fluss.fs.s3.*</exclude>
                                        <exclude>org.apache.fluss.fs.obs.*</exclude>
                                        <exclude>com.amazonaws.services.s3.model.transform.XmlResponsesSaxParser*
                                        </exclude>
                                        <exclude>org.apache.fluss.rocksdb.RocksIteratorWrapper
                                        </exclude>
                                        <exclude>org.apache.fluss.plugin.PluginUtils</exclude>
                                        <!-- start exclude for metric -->
                                        <exclude>org.apache.fluss.metrics.*</exclude>
                                        <!-- end exclude for metric -->
                                        <exclude>org.apache.fluss.flink.lake.*</exclude>
                                        <exclude>org.apache.fluss.kafka.*</exclude>
                                        <!-- exclude for fluss-ci-tools -->
                                        <exclude>org.apache.fluss.tools.ci.*</exclude>
                                        <!-- end exclude for predicate -->
                                        <exclude>org.apache.fluss.predicate.*</exclude>
                                        <!-- end exclude for lake source -->
                                        <exclude>org.apache.fluss.lake.source.*</exclude>
                                        <!-- exclude for dummy class -->
                                        <exclude>org.apache.fluss.dist.DummyClass</exclude>
                                        <exclude>org.apache.fluss.flink.DummyClass120</exclude>
                                        <exclude>org.apache.fluss.lake.batch.ArrowRecordBatch</exclude>
                                        <exclude>org.apache.fluss.lake.committer.CommittedLakeSnapshot</exclude>
                                        <exclude>org.apache.fluss.lake.paimon.FlussDataTypeToPaimonDataType</exclude>
                                        <!-- start exclude for lake lance -->
                                        <exclude>org.apache.fluss.lake.lance.*</exclude>
                                        <!-- temporarily exclude iceberg -->
                                        <exclude>org.apache.fluss.lake.iceberg.*</exclude>
                                        <exclude>org.apache.fluss.row.encode.iceberg.*</exclude>
                                        <exclude>org.apache.fluss.bucketing.IcebergBucketingFunction</exclude>
                                        <!-- start exclude for flink tiering service -->
                                        <exclude>org.apache.fluss.flink.tiering.source.TieringSourceOptions</exclude>
                                        <exclude>org.apache.fluss.flink.tiering.source.TieringSource.Builder</exclude>
                                        <exclude>org.apache.fluss.flink.tiering.source.TieringSource</exclude>
                                        <exclude>
                                            org.apache.fluss.flink.tiering.source.enumerator.TieringSourceEnumerator
                                        </exclude>
                                        <exclude>
                                            org.apache.fluss.flink.tiering.source.enumerator.TieringSourceEnumerator.HeartBeatHelper
                                        </exclude>
                                        <exclude>org.apache.fluss.flink.tiering.source.TieringWriterInitContext
                                        </exclude>
                                        <exclude>org.apache.fluss.flink.tiering.source.TieringSourceReader</exclude>
                                        <exclude>org.apache.fluss.flink.tiering.source.TableBucketWriteResultEmitter
                                        </exclude>
                                        <exclude>
                                            org.apache.fluss.flink.tiering.source.TableBucketWriteResultTypeInfo*
                                        </exclude>
                                        <exclude>
                                            org.apache.fluss.flink.tiering.committer.TieringCommitOperatorFactory
                                        </exclude>
                                        <exclude>org.apache.fluss.flink.tiering.committer.CommittableMessageTypeInfo*
                                        </exclude>
<<<<<<< HEAD
                                        <exclude>
                                            org.apache.fluss.flink.tiering.LakeTieringJobBuilder
                                        </exclude>
                                        <exclude>org.apache.fluss.flink.tiering.FlussLakeTieringEntrypoint</exclude>
                                        <!-- end exclude for flink tiering service -->
=======
                                        <exclude>com.alibaba.fluss.plugin.PluginUtils</exclude>
                                        <!-- start exclude for metric -->
                                        <exclude>com.alibaba.fluss.metrics.*</exclude>
                                        <!-- end exclude for metric -->
                                        <!-- start exclude for lakehouse-paimon -->
                                        <exclude>com.alibaba.fluss.lakehouse.*</exclude>
                                        <exclude>com.alibaba.fluss.flink.lakehouse.*</exclude>
                                        <!-- end exclude for lakehouse-paimon -->
                                        <exclude>com.alibaba.fluss.lakehouse.cli.*</exclude>
                                        <exclude>com.alibaba.fluss.kafka.*</exclude>
                                        <exclude>com.alibaba.fluss.spark.*</exclude>
>>>>>>> b5616840
                                    </excludes>
                                </rule>
                            </rules>
                        </configuration>
                    </execution>
                </executions>
            </plugin>

            <plugin>
                <groupId>org.apache.maven.plugins</groupId>
                <artifactId>maven-deploy-plugin</artifactId>
                <configuration>
                    <skip>true</skip>
                </configuration>
            </plugin>

        </plugins>
    </build>

</project><|MERGE_RESOLUTION|>--- conflicted
+++ resolved
@@ -411,25 +411,12 @@
                                         </exclude>
                                         <exclude>org.apache.fluss.flink.tiering.committer.CommittableMessageTypeInfo*
                                         </exclude>
-<<<<<<< HEAD
                                         <exclude>
                                             org.apache.fluss.flink.tiering.LakeTieringJobBuilder
                                         </exclude>
                                         <exclude>org.apache.fluss.flink.tiering.FlussLakeTieringEntrypoint</exclude>
                                         <!-- end exclude for flink tiering service -->
-=======
-                                        <exclude>com.alibaba.fluss.plugin.PluginUtils</exclude>
-                                        <!-- start exclude for metric -->
-                                        <exclude>com.alibaba.fluss.metrics.*</exclude>
-                                        <!-- end exclude for metric -->
-                                        <!-- start exclude for lakehouse-paimon -->
-                                        <exclude>com.alibaba.fluss.lakehouse.*</exclude>
-                                        <exclude>com.alibaba.fluss.flink.lakehouse.*</exclude>
-                                        <!-- end exclude for lakehouse-paimon -->
-                                        <exclude>com.alibaba.fluss.lakehouse.cli.*</exclude>
-                                        <exclude>com.alibaba.fluss.kafka.*</exclude>
                                         <exclude>com.alibaba.fluss.spark.*</exclude>
->>>>>>> b5616840
                                     </excludes>
                                 </rule>
                             </rules>
