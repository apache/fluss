--- conflicted
+++ resolved
@@ -125,10 +125,6 @@
             String defaultDatabase,
             String bootstrapServers,
             ClassLoader classLoader,
-<<<<<<< HEAD
-            Map<String, String> securityConfigs,
-            Supplier<Map<String, String>> lakeCatalogProperties) {
-=======
             Map<String, String> securityConfigs) {
         this(
                 name,
@@ -147,19 +143,13 @@
             ClassLoader classLoader,
             Map<String, String> securityConfigs,
             LakeFlinkCatalog lakeFlinkCatalog) {
->>>>>>> 72b10bbb
         super(name, defaultDatabase);
         this.catalogName = name;
         this.defaultDatabase = defaultDatabase;
         this.bootstrapServers = bootstrapServers;
         this.classLoader = classLoader;
         this.securityConfigs = securityConfigs;
-<<<<<<< HEAD
-        this.lakeCatalogProperties = lakeCatalogProperties;
-        this.lakeFlinkCatalog = new LakeFlinkCatalog(catalogName, classLoader);
-=======
         this.lakeFlinkCatalog = lakeFlinkCatalog;
->>>>>>> 72b10bbb
     }
 
     @Override
