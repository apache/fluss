--- conflicted
+++ resolved
@@ -188,13 +188,7 @@
                         CATALOG_NAME,
                         DEFAULT_DB,
                         String.join(",", flussConf.get(BOOTSTRAP_SERVERS)),
-<<<<<<< HEAD
-                        Thread.currentThread().getContextClassLoader(),
-                        Collections.emptyMap(),
-                        Collections::emptyMap);
-=======
                         mockLakeCatalog);
->>>>>>> 72b10bbb
         catalog.open();
 
         // First check if database exists, and drop it if it does
