--- conflicted
+++ resolved
@@ -175,7 +175,6 @@
                 .hasMessageContaining("mapField");
     }
 
-<<<<<<< HEAD
     // ----------------------- Numeric Type Widening Tests -----------------------
 
     @Test
@@ -862,7 +861,6 @@
         public Double negInfValue;
 
         public MixedDoubleValuesPojo() {}
-=======
     @Test
     public void testTimestampPrecision3() {
         // Test with precision 3 milliseconds
@@ -1014,6 +1012,5 @@
             this.timestampNtzField = timestampNtzField;
             this.timestampLtzField = timestampLtzField;
         }
->>>>>>> e41f8b45
     }
 }